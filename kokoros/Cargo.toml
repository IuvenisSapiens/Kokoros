[package]
name = "kokoros"
version = "0.1.0"
edition = "2024"

[dependencies]
espeak-rs = "0.1.9"
hound = "3.5.1"
indicatif = "0.18.3"
ndarray = "0.17.1"
lazy_static = "1.5.0"
regex = "1.12.2"
reqwest = { version = "0.12.24" }
serde_json = "1.0.145"
tokio = { version = "1.48.0", features = ["fs", "io-util"] }
ndarray-npy = "0.9.1"
mp3lame-encoder = "0.2.1"
<<<<<<< HEAD
tracing = "0.1.41"
uuid = { version = "1.18.1", features = ["v4"] }
=======
tracing = "0.1"
uuid = { version = "1.0", features = ["v4"] }
opus = "0.3"
ogg = "0.9"
>>>>>>> 429d3748

# Base ONNX Runtime configuration
ort = { git = "https://github.com/pykeio/ort", branch = "main", default-features = true }

[features]
default = ["cpu"]
cpu = []
cuda = ["ort/cuda"]<|MERGE_RESOLUTION|>--- conflicted
+++ resolved
@@ -15,15 +15,10 @@
 tokio = { version = "1.48.0", features = ["fs", "io-util"] }
 ndarray-npy = "0.9.1"
 mp3lame-encoder = "0.2.1"
-<<<<<<< HEAD
 tracing = "0.1.41"
 uuid = { version = "1.18.1", features = ["v4"] }
-=======
-tracing = "0.1"
-uuid = { version = "1.0", features = ["v4"] }
-opus = "0.3"
-ogg = "0.9"
->>>>>>> 429d3748
+opus = "0.3.0"
+ogg = "0.9.2"
 
 # Base ONNX Runtime configuration
 ort = { git = "https://github.com/pykeio/ort", branch = "main", default-features = true }
