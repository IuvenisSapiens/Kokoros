[package]
name = "koko"
version = "0.1.0"
edition = "2024"

[dependencies]
kokoros = { path = "../kokoros" }
kokoros-openai = { path = "../kokoros-openai" }

<<<<<<< HEAD
clap = { version = "4.5.41", features = ["derive"] }
tokio = { version = "1.46.1", features = ["io-util", "rt-multi-thread"] }
=======
clap = { version = "4.5.39", features = ["derive"] }
tokio = { version = "1.45.1", features = ["io-util", "rt-multi-thread"] }
tracing = "0.1"
tracing-subscriber = { version = "0.3", features = ["env-filter"] }
>>>>>>> 8d38b434
<|MERGE_RESOLUTION|>--- conflicted
+++ resolved
@@ -7,12 +7,7 @@
 kokoros = { path = "../kokoros" }
 kokoros-openai = { path = "../kokoros-openai" }
 
-<<<<<<< HEAD
 clap = { version = "4.5.41", features = ["derive"] }
 tokio = { version = "1.46.1", features = ["io-util", "rt-multi-thread"] }
-=======
-clap = { version = "4.5.39", features = ["derive"] }
-tokio = { version = "1.45.1", features = ["io-util", "rt-multi-thread"] }
-tracing = "0.1"
-tracing-subscriber = { version = "0.3", features = ["env-filter"] }
->>>>>>> 8d38b434
+tracing = "0.1.41"
+tracing-subscriber = { version = "0.3.19", features = ["env-filter"] }